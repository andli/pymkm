__pycache__/
.venv/
.vscode/
.idea
.coverage
/htmlcov
*.pyc
/dist/
/build/
/.pytest_cache/

config.json
data.json
partial_stock_update.txt

failed_imports.csv
list.csv
*.log
<<<<<<< HEAD
*.log.*
=======
*.log.*
*.db.dir
*.db.dat
*.db.bak
>>>>>>> b619ef74
<|MERGE_RESOLUTION|>--- conflicted
+++ resolved
@@ -16,11 +16,7 @@
 failed_imports.csv
 list.csv
 *.log
-<<<<<<< HEAD
-*.log.*
-=======
 *.log.*
 *.db.dir
 *.db.dat
-*.db.bak
->>>>>>> b619ef74
+*.db.bak