--- conflicted
+++ resolved
@@ -5,14 +5,6 @@
 The format is based on [Keep a Changelog](https://keepachangelog.com/en/1.0.0/),
 and this project adheres to [Semantic Versioning](https://semver.org/spec/v2.0.0.html).
 
-<<<<<<< HEAD
-## [1.8.2]
-
-### Fixed
-
-- Fixed #26.
-- Fixed #27.
-=======
 ## [2.0.0]
 
 ### Added
@@ -29,7 +21,13 @@
 ### Fixed
 
 - Fixed a large amout of bugs.
->>>>>>> b619ef74
+
+## [1.8.2]
+
+### Fixed
+
+- Fixed #26.
+- Fixed #27.
 
 ## [1.8.1]
 
