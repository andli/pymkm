--- conflicted
+++ resolved
@@ -540,60 +540,9 @@
     fake_github_releases = MockResponse({"tag_name": "1.0.0"}, 200, "ok")
 
     def setUp(self):
-<<<<<<< HEAD
-        self.config = json.loads(
-            """
-            {
-                "app_token": "aaaaa",
-                "app_secret": "bbbbb",
-                "access_token": "ccccccccccc",
-                "access_token_secret": "dddddddddd",
-                "price_limit_by_rarity": {
-                    "default": "0.25",
-                    "common": "0.25",
-                    "uncommon": "0.25",
-                    "rare": "1.0",
-                    "mythic": "0.25",
-                    "time shifted": "0.25"
-                },
-                "discount_by_condition": {
-                    "MT": "1.5",
-                    "NM": "1",
-                    "EX": "0.9",
-                    "GD": "0.7",
-                    "LP": "0.6",
-                    "PL": "0.5",
-                    "PO": "0.4"
-                },
-                "search_filters": {
-                    "language": "",
-                    "isAltered": false,
-                    "isSigned": false,
-                    "minCondition": "EX",
-                    "userType": "",
-                    "idLanguage": 1
-                },
-                "sticky_price_char": "!",
-                "uuid": "xxx",
-                "reporting": true,
-                "never_undercut_local_market": false,
-                "local_cache_filename": "local_pymkm_data.db",
-                "show_num_best_worst_items": 20,
-                "show_top_x_expensive_items": 20,
-                "log_level": "WARNING",
-                "partial_update_filename": "partial_stock_update.txt",
-                "csv_import_filename": "list.csv",
-                "csv_import_condition": "NM",
-                "cardmarket_request_timeout": 40,
-                "dev_mode": false
-            }
-            """
-        )
-=======
         # CONFIG
         with open("test/test_config.json", "r") as f:
             self.config = json.load(f)
->>>>>>> 37064ca4
 
         self.patcher = patch("pymkm.pymkm_app.PyMkmApp.report")
         self.mock_report = self.patcher.start()
