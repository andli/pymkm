--- conflicted
+++ resolved
@@ -4,11 +4,7 @@
 """
 
 __author__ = "Andreas Ehrlund"
-<<<<<<< HEAD
-__version__ = "1.8.2"
-=======
 __version__ = "2.0.0"
->>>>>>> b619ef74
 __license__ = "MIT"
 
 import asyncio
@@ -364,14 +360,8 @@
         # clean data because the API treats "False" as true, must be "false".
         for entry in payload:
             for key, value in entry.items():
-<<<<<<< HEAD
-                lower_value = str.lower(str(value))
-                if lower_value == "true" or lower_value == "false":
-                    entry[key] = lower_value
-=======
                 if isinstance(value, bool):
                     entry[key] = str.lower(str(value))
->>>>>>> b619ef74
 
         mkm_oauth = self.__setup_auth_session(url, provided_oauth)
 
