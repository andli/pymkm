#!/usr/bin/env python3
"""
The PyMKM example app.
"""

__author__ = "Andreas Ehrlund"
__version__ = "1.8.1"
__license__ = "MIT"

import os
import csv
import json
import logging
import logging.handlers
import pprint
import uuid
import sys

import micromenu
import progressbar
import requests
import tabulate as tb
from pkg_resources import parse_version

from .pymkm_helper import PyMkmHelper
from .pymkmapi import PyMkmApi, CardmarketError


class PyMkmApp:
    logger = None

    def __init__(self, config=None):
        self.logger = logging.getLogger(__name__)
        self.logger.setLevel(logging.DEBUG)
        formatter = logging.Formatter(
            "%(asctime)s - %(name)s - %(levelname)s - %(message)s"
        )
        fh = logging.handlers.RotatingFileHandler(f"pymkm.log", maxBytes=2000000)
        fh.setLevel(logging.DEBUG)
        fh.setFormatter(formatter)
        self.logger.addHandler(fh)
        sh = logging.StreamHandler()
        sh.setLevel(logging.ERROR)
        sh.setFormatter(formatter)
        self.logger.addHandler(sh)

        if config is None:
            self.logger.debug(">> Loading config file")
            try:
                self.config = json.load(open("config.json"))
            except FileNotFoundError:
                self.logger.error(
                    "You must copy config_template.json to config.json and populate the fields."
                )
                sys.exit(0)

            # if no UUID is present, generate one and add it to the file
            if "uuid" not in self.config:
                self.config["uuid"] = str(uuid.uuid4())
                with open("config.json", "w") as json_config_file:
                    json.dump(self.config, json_config_file, indent=2)
        else:
            self.config = config

        self.DEV_MODE = False
        try:
            self.DEV_MODE = self.config["dev_mode"]
        except Exception as err:
            pass

        self.api = PyMkmApi(config=self.config)
        self.account = self.api.get_account()["account"]

    def report(self, command):
        uuid = self.config["uuid"]

        if self.config["reporting"] and not self.DEV_MODE:
            try:
                r = requests.post(
                    "https://andli-stats-server.herokuapp.com/pymkm",
                    json={"command": command, "uuid": uuid, "version": __version__},
                )
            except Exception as err:
                self.logger.error("Connection error to stats server.")
                pass

    def check_latest_version(self):
        latest_version = None
        try:
            r = requests.get("https://api.github.com/repos/andli/pymkm/releases/latest")
            latest_version = r.json()["tag_name"]
        except Exception as err:
            self.logger.error("Connection error with github.com")
        if parse_version(__version__) < parse_version(latest_version):
            return f"Go to Github and download version {latest_version}! It's better!"
        else:
            return None

    def start(self):
        while True:
            top_message = self.check_latest_version()

            if hasattr(self, "DEV_MODE") and self.DEV_MODE:
                top_message = "dev mode"
            menu = micromenu.Menu(
                f"PyMKM {__version__}",
                top_message,
                f"API calls used today: {self.api.requests_count}/{self.api.requests_max}",
                cycle=False,
            )

            menu.add_function_item(
                "Update stock prices",
                self.update_stock_prices_to_trend,
                {"api": self.api},
            )
            menu.add_function_item(
                "Update price for a product",
                self.update_product_to_trend,
                {"api": self.api},
            )
            menu.add_function_item(
                "List competition for a product",
                self.list_competition_for_product,
                {"api": self.api},
            )
            menu.add_function_item(
                "Find deals from a user", self.find_deals_from_user, {"api": self.api}
            )
            menu.add_function_item(
                "Show top 20 expensive items in stock",
                self.show_top_expensive_articles_in_stock,
                {"num_articles": 20, "api": self.api},
            )
            menu.add_function_item(
                "Wantslists cleanup suggestions",
                self.clean_purchased_from_wantslists,
                {"api": self.api},
            )
            menu.add_function_item(
                "Show account info", self.show_account_info, {"api": self.api}
            )
            menu.add_function_item(
                "Clear entire stock (WARNING)",
                self.clear_entire_stock,
                {"api": self.api},
            )
            menu.add_function_item(
                f"Import stock from {self.config['csv_import_filename']}",
                self.import_from_csv,
                {"api": self.api},
            )

            break_signal = menu.show()
            if break_signal:
                break

    def update_stock_prices_to_trend(self, api):
        """ This function updates all prices in the user's stock to TREND. """
        self.report("update stock price to trend")
        partial_update_file = self.config["partial_update_filename"]

        already_checked_articles = []
        if os.path.exists(partial_update_file):
            PyMkmHelper.read_list(partial_update_file, already_checked_articles)
            print(
                f"{len(already_checked_articles)} articles found in previous updates, ignoring those. Remove {partial_update_file} if you want to clear the list."
            )
        partial_stock = PyMkmHelper.prompt_string(
<<<<<<< HEAD
            "Partial update? If so, enter number of cards (or press Enter to update all)"
=======
            "Partial update? If so, enter number of cards (or press Enter to update all remaining stock)"
>>>>>>> 95c5c490
        )
        if partial_stock != "":
            partial_stock = int(partial_stock)

        undercut_local_market = PyMkmHelper.prompt_bool(
            "Try to undercut local market? (slower, more requests)"
        )

        uploadable_json, checked_articles = self.calculate_new_prices_for_stock(
            undercut_local_market, partial_stock, already_checked_articles, api=self.api
        )

        if partial_stock and len(checked_articles) > 0:
            PyMkmHelper.write_list(partial_update_file, checked_articles)
            print(
                f"Partial stock update saved, next update will disregard articles in {partial_update_file}."
            )

        if len(uploadable_json) > 0:

            self.display_price_changes_table(uploadable_json)

            if PyMkmHelper.prompt_bool("Do you want to update these prices?"):
                print("Updating prices...")
                api.set_stock(uploadable_json)
                print("Prices updated.")
            else:
                print("Prices not updated.")
        else:
            print("No prices to update.")

        self.logger.debug("-> update_stock_prices_to_trend: Done")

<<<<<<< HEAD
=======
    def clean_json_for_upload(self, not_uploadable_json):
        for entry in not_uploadable_json:
            del entry["price_diff"]
            del entry["old_price"]
            del entry["name"]
        return not_uploadable_json

>>>>>>> 95c5c490
    def update_product_to_trend(self, api):
        """ This function updates one product in the user's stock to TREND. """
        self.report("update product price to trend")

        search_string = PyMkmHelper.prompt_string("Search product name")
        sticky_price_char = self.config["sticky_price_char"]

        def filtered(stock_item):
            return stock_item["comments"].startswith(sticky_price_char)

        # if we find the sticky price marker, filter out articles

        filtered_articles = []
        try:
            articles = api.find_stock_article(search_string, 1)
            filtered_articles = [x for x in articles if not filtered(x)]
        except Exception as err:
            print(err)

        if not filtered_articles:
            print(f"{len(articles)} articles found, no editable prices.")
        else:
            if len(filtered_articles) > 1:
                article = self.select_from_list_of_articles(filtered_articles)
            else:
                article = filtered_articles[0]
                found_string = f"Found: {article['product']['enName']}"
                if article["product"].get("expansion"):
                    found_string += f"[{article['product'].get('expansion')}]."
                if article["isFoil"]:
                    found_string += f"[foil: {article['isFoil']}]."
                if article["comments"]:
                    found_string += f"[comment: {article['comments']}]."
                else:
                    found_string += "."
                print(found_string)

            undercut_local_market = PyMkmHelper.prompt_bool(
                "Try to undercut local market? (slower, more requests)"
            )

            r = self.get_article_with_updated_price(
                article, undercut_local_market, api=self.api
            )

            if r:
                self.draw_price_changes_table([r])

                print(
                    "\nTotal price difference: {}.".format(
                        str(
                            round(
                                sum(item["price_diff"] * item["count"] for item in [r]),
                                2,
                            )
                        )
                    )
                )

                if PyMkmHelper.prompt_bool("Do you want to update these prices?"):
                    # Update articles on MKM
                    print("Updating prices...")
                    api.set_stock(self.clean_json_for_upload([r]))
                    print("Price updated.")
                else:
                    print("Prices not updated.")
            else:
                print("No prices to update.")

        self.logger.debug("-> update_product_to_trend: Done")

    def list_competition_for_product(self, api):
        self.report("list competition for product")
        print("Note: does not support playsets, booster displays etc (yet).")

        search_string = PyMkmHelper.prompt_string("Search product name")
        is_foil = PyMkmHelper.prompt_bool("Foil?")

        try:
            result = api.find_product(
                search_string,
                **{
                    # 'exact ': 'true',
                    "idGame": 1,
                    "idLanguage": 1,
                    # TODO: Add Partial Content support
                    # TODO: Add language support
                },
            )
        except CardmarketError as err:
            print(err.mkm_msg())
            self.logger.debug(err.mkm_msg())
        else:
            if result:
                products = result["product"]

                stock_list_products = [
                    x["idProduct"] for x in self.get_stock_as_array(api=self.api)
                ]
                products = [
                    x for x in products if x["idProduct"] in stock_list_products
                ]

                if len(products) == 0:
                    print("No matching cards in stock.")
                else:
                    if len(products) > 1:
                        product = self.select_from_list_of_products(
                            [i for i in products if i["categoryName"] == "Magic Single"]
                        )
                    elif len(products) == 1:
                        product = products[0]

                    self.show_competition_for_product(
                        product["idProduct"], product["enName"], is_foil, api=self.api
                    )
            else:
                print("No results found.")
        self.logger.debug("-> list_competition_for_product: Done")

    def find_deals_from_user(self, api):
        self.report("find deals from user")

        search_string = PyMkmHelper.prompt_string("Enter username")

        try:
            result = api.find_user_articles(search_string)
        except CardmarketError as err:
            print(err.mkm_msg())
            self.logger.debug(err.mkm_msg())
        else:
            filtered_articles = [x for x in result if x.get("price") > 1]
            # language from configured filter
            language_filter_string = self.config["search_filters"]["language"]
            if language_filter_string:
                language_filter_code = api.get_language_code_from_string(
                    language_filter_string
                )
                if language_filter_code:
                    filtered_articles = [
                        x
                        for x in filtered_articles
                        if x.get("language").get("idLanguage") == language_filter_code
                    ]

            sorted_articles = sorted(
                filtered_articles, key=lambda x: x["price"], reverse=True
            )
            print(
                f"User '{search_string}' has {len(sorted_articles)} articles that meet the criteria."
            )
            num_searches = int(
                PyMkmHelper.prompt_string(
                    f"Searching top X expensive cards for deals, choose X (1-{len(sorted_articles)})"
                )
            )
            if 1 <= num_searches <= len(sorted_articles):
                table_data = []

                index = 0
                bar = progressbar.ProgressBar(max_value=num_searches)
                for article in sorted_articles[:num_searches]:
                    condition = article.get("condition")
                    language = article.get("language").get("languageName")
                    foil = article.get("isFoil")
                    playset = article.get("isPlayset")
                    price = float(article["price"])

                    p = api.get_product(article["idProduct"])
                    name = p["product"]["enName"]
                    expansion = p["product"].get("expansion")
                    if expansion:
                        expansion_name = expansion.get("enName")
                    else:
                        expansion_name = "N/A"
                    if foil:
                        market_price = p["product"]["priceGuide"]["TRENDFOIL"]
                    else:
                        market_price = p["product"]["priceGuide"]["TREND"]
                    if market_price > 0:
                        price_diff = price - market_price
                        percent_deal = round(-100 * (price_diff / market_price))
                        if price_diff < -1 or percent_deal >= 10:
                            table_data.append(
                                [
                                    name,
                                    expansion_name,
                                    condition,
                                    language,
                                    "\u2713" if foil else "",
                                    "\u2713" if playset else "",
                                    price,
                                    market_price,
                                    price_diff,
                                    percent_deal,
                                ]
                            )

                    index += 1
                    bar.update(index)
                bar.finish()

                if table_data:
                    print("Found some interesting prices:")
                    print(
                        tb.tabulate(
                            sorted(table_data, key=lambda x: x[9], reverse=True),
                            headers=[
                                "Name",
                                "Expansion",
                                "Condition",
                                "Language",
                                "Foil",
                                "Playset",
                                "Price",
                                "Market price",
                                "Market diff",
                                "Deal %",
                            ],
                            tablefmt="simple",
                        )
                    )
                else:
                    print("Found no deals. :(")
            else:
                print("Invalid number.")
        self.logger.debug("-> find_deals_from_user: Done")

    def show_top_expensive_articles_in_stock(self, num_articles, api):
        self.report("show top expensive in stock")

        stock_list = self.get_stock_as_array(api=self.api)
        table_data = []
        total_price = 0

        for article in stock_list:
            name = article["product"]["enName"]
            expansion = article.get("product").get("expansion")
            foil = article.get("isFoil")
            playset = article.get("isPlayset")
            language_code = article.get("language")
            language_name = language_code.get("languageName")
            price = article.get("price")
            table_data.append(
                [
                    name,
                    expansion,
                    "\u2713" if foil else "",
                    "\u2713" if playset else "",
                    language_name if language_code != 1 else "",
                    price,
                ]
            )
            total_price += price
        if len(stock_list) > 0:
            print(
                "Top {} most expensive articles in stock:\n".format(str(num_articles))
            )
            print(
                tb.tabulate(
                    sorted(table_data, key=lambda x: x[5], reverse=True)[:num_articles],
                    headers=[
                        "Name",
                        "Expansion",
                        "Foil",
                        "Playset",
                        "Language",
                        "Price",
                    ],
                    tablefmt="simple",
                )
            )
            print("\nTotal stock value: {}".format(str(total_price)))
        return None

    def clean_purchased_from_wantslists(self, api):
        self.report("clean wantslists")
        print("This will show items in your wantslists you have already received.")

        wantslists_lists = []
        try:
            print("Gettings wantslists from Cardmarket...")
            result = api.get_wantslists()
            wantslists = {
                i["idWantslist"]: i["name"] for i in result if i["game"]["idGame"] == 1
            }
            wantslists_lists = {
                k: api.get_wantslist_items(k)["item"] for k, v in wantslists.items()
            }

            print("Gettings received orders from Cardmarket...")
            received_orders = api.get_orders("buyer", "received", start=1)
        except Exception as err:
            print(err)

        if wantslists_lists and received_orders:
            purchased_product_ids = []
            purchased_products = []
            for (
                order
            ) in received_orders:  # TODO: foil in purchase removes non-foil in wants
                purchased_product_ids.extend(
                    [i["idProduct"] for i in order.get("article")]
                )
                purchased_products.extend(
                    {
                        "id": i["idProduct"],
                        "foil": i.get("isFoil"),
                        "count": i["count"],
                        "date": order["state"]["dateReceived"],
                    }
                    for i in order.get("article")
                )
            purchased_products = sorted(
                purchased_products, key=lambda t: t["date"], reverse=True
            )

            total_number_of_items = sum([len(x) for x in wantslists_lists.values()])
            index = 0
            print("Matching received purchases with wantslists...")
            bar = progressbar.ProgressBar(max_value=total_number_of_items)
            matches = []
            for key, articles in wantslists_lists.items():

                for article in articles:
                    a_type = article.get("type")
                    a_foil = article.get("isFoil") == True
                    product_matches = []

                    if a_type == "metaproduct":
                        metaproduct = api.get_metaproduct(article.get("idMetaproduct"))
                        metaproduct_product_ids = [
                            i["idProduct"] for i in metaproduct["product"]
                        ]
                        product_matches = [
                            i
                            for i in purchased_products
                            if i["id"] in metaproduct_product_ids
                            and i["foil"] == a_foil
                        ]
                    else:
                        a_product_id = article.get("idProduct")
                        product_matches = [
                            i
                            for i in purchased_products
                            if i["id"] == a_product_id and i["foil"] == a_foil
                        ]

                    if product_matches:
                        match = {
                            "wantlist_id": key,
                            "wantlist_name": wantslists[key],
                            "date": product_matches[0]["date"],
                            "is_foil": a_foil,
                            "count": sum([x.get("count") for x in product_matches]),
                        }
                        if a_type == "product":
                            match.update(
                                {
                                    "product_id": a_product_id,
                                    "product_name": article.get("product").get(
                                        "enName"
                                    ),
                                    "expansion_name": article.get("product").get(
                                        "expansionName"
                                    ),
                                }
                            )
                        elif a_type == "metaproduct":
                            match.update(
                                {
                                    "metaproduct_id": article.get("idMetaproduct"),
                                    "product_name": article.get("metaproduct").get(
                                        "enName"
                                    ),
                                    "expansion_name": article.get("metaproduct").get(
                                        "expansionName"
                                    ),
                                }
                            )
                        matches.append(match)
                    index += 1
                    bar.update(index)
            bar.finish()

            print(
                tb.tabulate(
                    [
                        [
                            item["wantlist_name"],
                            item["count"],
                            "\u2713" if item["is_foil"] else "",
                            item["product_name"],
                            item["expansion_name"],
                            item["date"],
                        ]
                        for item in matches
                    ],
                    headers=[
                        "Wantlist",
                        "# bought",
                        "Foil",
                        "Name",
                        "Expansion",
                        "Date (last) received",
                    ],
                    tablefmt="simple",
                )
            )

    def show_account_info(self, api):
        self.report("show account info")

        pp = pprint.PrettyPrinter()
        pp.pprint(self.account)
        self.logger.debug("-> show_account_info: Done")

    def clear_entire_stock(self, api):
        self.report("clear entire stock")

        stock_list = self.get_stock_as_array(api=self.api)
        if PyMkmHelper.prompt_bool(
            "Do you REALLY want to clear your entire stock ({} items)?".format(
                len(stock_list)
            )
        ):

            # for article in stock_list:
            # article['count'] = 0
            delete_list = [
                {"count": x["count"], "idArticle": x["idArticle"]} for x in stock_list
            ]

            api.delete_stock(delete_list)
            self.logger.debug("-> clear_entire_stock: done")
            print("Stock cleared.")
        else:
            print("Aborted.")

    def import_from_csv(self, api):
        self.report("import from csv")

        print(
            "Note the required format: Card, Set name, Quantity, Foil, Language (with header row)."
        )
        problem_cards = []
        with open(self.config["csv_import_filename"], newline="") as csvfile:
            csv_reader = csvfile.readlines()
            index = 0
            card_rows = (sum(1 for row in csv_reader)) - 1
            bar = progressbar.ProgressBar(max_value=card_rows)
            self.logger.info(f"-> import_from_csv: {card_rows} cards in csv file.")
            csvfile.seek(0)
            for row in csv_reader:
                row = row.rstrip()
                row_array = row.split(",")
                if index > 0:
                    row_array = [x.strip('"') for x in row_array]
                    (name, set_name, count, foil, language, *other) = row_array
                    foil = True if foil.lower() == "foil" else False
                    if not self.match_card_and_add_stock(
                        api, name, set_name, count, foil, language, *other
                    ):
                        problem_cards.append(row_array)

                bar.update(index)
                index += 1
            bar.finish()
        if len(problem_cards) > 0:
            try:
                with open(
                    "failed_imports.csv", "w", newline="", encoding="utf-8"
                ) as csvfile:
                    csv_writer = csv.writer(csvfile)
                    csv_writer.writerows(problem_cards)
                self.logger.info(
                    f"import_from_csv:: {len(problem_cards)} failed imports."
                )
                print(
                    f"Wrote {len(problem_cards)} failed imports to failed_imports.csv"
                )
                print("Report failures as an issue in the pymkm GitHub repo, please!")
            except Exception as err:
                print(err.value)
        else:
            print("All cards added successfully")

    # End of menu item functions ============================================

    def match_card_and_add_stock(
        self, api, name, set_name, count, foil, language, *other
    ):
        if all(v != "" for v in [name, set_name, count]):
            try:
                possible_products = api.find_product(name, idGame="1")["product"]
            except CardmarketError as err:
                print(err.mkm_msg())
                self.logger.debug(err.mkm_msg())
            except Exception as err:
                return False
            else:
                product_match = [
                    x
                    for x in possible_products
                    if x["categoryName"] == "Magic Single"
                    and self.card_equals(
                        x["enName"], x["expansionName"], name, set_name
                    )
                ]
                if len(product_match) == 0:
                    # no viable match
                    return False
                elif len(product_match) == 1:
                    language_id = (
                        1 if language == "" else api.languages.index(language) + 1
                    )
                    price = self.get_price_for_product(
                        product_match[0]["idProduct"],
                        product_match[0]["rarity"],
                        self.config["csv_import_condition"],
                        foil,
                        False,
                        language_id=language_id,
                        api=self.api,
                    )
                    card = {
                        "idProduct": product_match[0]["idProduct"],
                        "idLanguage": language_id,
                        "count": count,
                        "price": str(price),
                        "condition": self.config["csv_import_condition"],
                        "isFoil": ("true" if foil else "false"),
                    }
                    api.add_stock([card])
                    return True
                else:
                    # no single matching card
                    return False
        else:
            # incomplete data from card scanner
            return False

    def card_equals(self, db_cardname, db_setname, local_cardname, local_setname):
        # TODO: add some sort of string distance like Levenshtein
        filtered_db_cardname = db_cardname.replace(",", "")
        filtered_db_cardname = filtered_db_cardname.replace("Æ", "Ae")

        if db_setname != local_setname:
            return False
        else:
            # filter for flip card / split card names
            if filtered_db_cardname == local_cardname or (
                "/" in filtered_db_cardname
                and filtered_db_cardname.startswith(local_cardname)
            ):
                return True
            else:
                return False

    def select_from_list_of_wantslists(self, wantslists):
        index = 1
        filtered_wantslists = [
            i for i in wantslists["wantslist"] if i["game"]["idGame"] == 1
        ]
        for wl in filtered_wantslists:
            print(f"{index}: {wl['name']} [{wl['itemCount']}]")
            index += 1
        choice = int(input("Choose wantslist: "))
        return wantslists["wantslist"][choice - 1]

    def select_from_list_of_products(self, products):
        index = 1
        for product in products:
            print(
                "{}: {} [{}] {}".format(
                    index,
                    product["enName"],
                    product["expansionName"],
                    product["rarity"],
                )
            )
            index += 1
        choice = int(input("Choose card: "))
        return products[choice - 1]

    def select_from_list_of_articles(self, articles):
        index = 1
        for article in articles:
            product = article["product"]
            print(
                f'{index}: {product["enName"]}[{product["expansion"]}], foil: {article["isFoil"]}, comment: {article["comments"]}'
            )
            index += 1
        choice = int(input("Choose card: "))
        return articles[choice - 1]

    def show_competition_for_product(self, product_id, product_name, is_foil, api):
        print("Found product: {}".format(product_name))
        table_data_local, table_data = self.get_competition(api, product_id, is_foil)
        if table_data_local:
            self.print_product_top_list("Local competition:", table_data_local, 4, 20)
        if table_data:
            self.print_product_top_list("Top 20 cheapest:", table_data, 4, 20)
        else:
            print("No prices found.")

    def get_competition(self, api, product_id, is_foil):
        # TODO: Add support for playsets
        # TODO: Add support for card condition
        account = self.account
        country_code = account["country"]

        config = self.config
        is_altered = config["search_filters"]["isAltered"]
        is_signed = config["search_filters"]["isSigned"]
        min_condition = config["search_filters"]["minCondition"]
        user_type = config["search_filters"]["userType"]
        id_language = config["search_filters"]["idLanguage"]

        articles = api.get_articles(
            product_id,
            **{
                "isFoil": str(is_foil).lower(),
                "isAltered": is_altered,
                "isSigned": is_signed,
                "minCondition": min_condition,
                "country": country_code,
                "userType": user_type,
                "idLanguage": id_language,
            },
        )
        table_data = []
        table_data_local = []
        for article in articles:
            username = article["seller"]["username"]
            if article["seller"]["username"] == account["username"]:
                username = "-> " + username
            item = [
                username,
                article["seller"]["address"]["country"],
                article["condition"],
                article["count"],
                article["price"],
            ]
            if article["seller"]["address"]["country"] == country_code:
                table_data_local.append(item)
            table_data.append(item)
        return table_data_local, table_data

    def print_product_top_list(self, title_string, table_data, sort_column, rows):
        print(70 * "-")
        print("{} \n".format(title_string))
        print(
            tb.tabulate(
                sorted(table_data, key=lambda x: x[sort_column], reverse=False)[:rows],
                headers=["Username", "Country", "Condition", "Count", "Price"],
                tablefmt="simple",
            )
        )
        print(70 * "-")
        print(
            "Total average price: {}, Total median price: {}, Total # of articles: {}\n".format(
                str(PyMkmHelper.calculate_average(table_data, 3, 4)),
                str(PyMkmHelper.calculate_median(table_data, 3, 4)),
                str(len(table_data)),
            )
        )

    def calculate_new_prices_for_stock(
        self, undercut_local_market, partial_stock, already_checked_articles, api
    ):
        stock_list = self.get_stock_as_array(api=self.api)

        sticky_price_char = self.config["sticky_price_char"]
        # if we find the sticky price marker, filter out articles
        def filtered(stock_item):
            return stock_item["comments"].startswith(sticky_price_char)

        filtered_stock_list = [x for x in stock_list if not filtered(x)]
        sticky_count = len(stock_list) - len(filtered_stock_list)

        if already_checked_articles:
            filtered_stock_list = [
                x
                for x in filtered_stock_list
                if x["idArticle"] not in already_checked_articles
            ]
            if len(filtered_stock_list) == 0:
                print(
                    f"Entire stock updated in partial updates. Delete {self.config['partial_update_filename']} to reset."
                )
                return [], []
        if partial_stock:
            filtered_stock_list = filtered_stock_list[:partial_stock]

        result_json = []
        checked_articles = []
        total_price = 0
        index = 0

        bar = progressbar.ProgressBar(max_value=len(filtered_stock_list))
        for article in filtered_stock_list:
            checked_articles.append(article.get("idArticle"))
            updated_article = self.get_article_with_updated_price(
                article, undercut_local_market, api=self.api
            )
            if updated_article:
                result_json.append(updated_article)
                total_price += updated_article.get("price")
            else:
                total_price += article.get("price")
            index += 1
            bar.update(index)
        bar.finish()

        print("Total stock value: {}".format(str(round(total_price, 2))))
        if len(stock_list) != len(filtered_stock_list):
            print(f"Note: {sticky_count} items filtered out because of sticky prices.")
        return result_json, checked_articles

    def get_article_with_updated_price(
        self, article, undercut_local_market=False, api=None
    ):
        new_price = self.get_price_for_product(
            article["idProduct"],
            article["product"].get("rarity"),
            article.get("condition"),
            article.get("isFoil", False),
            article.get("isPlayset", False),
            language_id=article["language"]["idLanguage"],
            undercut_local_market=undercut_local_market,
            api=self.api,
        )
        if new_price:
            price_diff = new_price - article["price"]
            if price_diff != 0:
                return {
                    "name": article["product"]["enName"],
<<<<<<< HEAD
                    "foil": article.get("isFoil", False),
                    "playset": article.get("isPlayset"),
=======
                    "isFoil": article.get("isFoil", False),
                    "isPlayset": article.get("isPlayset", False),
>>>>>>> 95c5c490
                    "old_price": article["price"],
                    "price": new_price,
                    "price_diff": price_diff,
                    "idArticle": article["idArticle"],
                    "count": article["count"],
                }

    def get_rounding_limit_for_rarity(self, rarity):
        rounding_limit = float(self.config["price_limit_by_rarity"]["default"])

        try:
            rounding_limit = float(self.config["price_limit_by_rarity"][rarity.lower()])
        except KeyError as err:
            print(f"ERROR: Unknown rarity '{rarity}'. Using default rounding.")
        return rounding_limit

    def get_discount_for_condition(self, condition):
        try:
            discount = float(self.config["discount_by_condition"][condition])
        except KeyError as err:
            print(f"ERROR: Unknown condition '{condition}'.")
            raise err
        else:
            return discount

    def get_price_for_product(
        self,
        product_id,
        rarity,
        condition,
        is_foil,
        is_playset,
        language_id=1,
        undercut_local_market=False,
        api=None,
    ):
        rounding_limit = self.get_rounding_limit_for_rarity(rarity)

        try:
            response = api.get_product(product_id)
        except Exception as err:
            print("No response from API.")
            sys.exit(0)

        if response:
            if not is_foil:
                trend_price = response["product"]["priceGuide"]["TREND"]
            else:
                trend_price = response["product"]["priceGuide"]["TRENDFOIL"]

            # Set competitive price for region
            if undercut_local_market:
                table_data_local, table_data = self.get_competition(
                    api, product_id, is_foil
                )

                if len(table_data_local) > 0:
                    # Undercut if there is local competition
                    lowest_in_country = PyMkmHelper.get_lowest_price_from_table(
                        table_data_local, 4
                    )
                    new_price = max(
                        rounding_limit,
                        min(trend_price, lowest_in_country - rounding_limit),
                    )
                else:
                    # No competition in our country, set price a bit higher.
                    new_price = trend_price * 1.2

            else:  # don't try to undercut local market
                new_price = trend_price

            if new_price is None:
                raise ValueError("No price found!")
            else:
                if is_playset:
                    new_price = 4 * new_price

                old_price = new_price
                # Apply condition discount
                if condition:
                    new_price = new_price * self.get_discount_for_condition(condition)

                # Round
                new_price = PyMkmHelper.round_up_to_multiple_of_lower_limit(
                    rounding_limit, new_price
                )

                return new_price
        else:
            print("No results.")

    def display_price_changes_table(self, changes_json):
        # table breaks because of progress bar rendering
        print("\nBest diffs:\n")
        sorted_best = sorted(changes_json, key=lambda x: x["price_diff"], reverse=True)[
            :10
        ]
        self.draw_price_changes_table(i for i in sorted_best if i["price_diff"] > 0)
        print("\nWorst diffs:\n")
        sorted_worst = sorted(changes_json, key=lambda x: x["price_diff"])[:10]
        self.draw_price_changes_table(i for i in sorted_worst if i["price_diff"] < 0)

        print(
            "\nTotal price difference: {}.".format(
                str(
                    round(
                        sum(item["price_diff"] * item["count"] for item in sorted_best),
                        2,
                    )
                )
            )
        )

    def draw_price_changes_table(self, sorted_best):
        print(
            tb.tabulate(
                [
                    [
                        item["count"],
                        item["name"],
                        "\u2713" if item["foil"] else "",
                        "\u2713" if item["playset"] else "",
                        item["old_price"],
                        item["price"],
                        item["price_diff"],
                    ]
                    for item in sorted_best
                ],
                headers=[
                    "Count",
                    "Name",
                    "Foil",
                    "Playset",
                    "Old price",
                    "New price",
                    "Diff",
                ],
                tablefmt="simple",
            )
        )

    def get_stock_as_array(self, api):
        try:
            d = api.get_stock()
        except Exception as err:
            print("No response from API.")
            self.logger.error("No response from API, exiting.")
            sys.exit(0)
        else:
            keys = [
                "idArticle",
                "idProduct",
                "product",
                "count",
                "comments",
                "price",
                "condition",
                "isFoil",
                "isPlayset",
                "isSigned",
                "language",
            ]  # TODO: [language][languageId]
            stock_list = [
                {x: y for x, y in article.items() if x in keys} for article in d
            ]
            return stock_list<|MERGE_RESOLUTION|>--- conflicted
+++ resolved
@@ -167,11 +167,7 @@
                 f"{len(already_checked_articles)} articles found in previous updates, ignoring those. Remove {partial_update_file} if you want to clear the list."
             )
         partial_stock = PyMkmHelper.prompt_string(
-<<<<<<< HEAD
-            "Partial update? If so, enter number of cards (or press Enter to update all)"
-=======
             "Partial update? If so, enter number of cards (or press Enter to update all remaining stock)"
->>>>>>> 95c5c490
         )
         if partial_stock != "":
             partial_stock = int(partial_stock)
@@ -205,8 +201,6 @@
 
         self.logger.debug("-> update_stock_prices_to_trend: Done")
 
-<<<<<<< HEAD
-=======
     def clean_json_for_upload(self, not_uploadable_json):
         for entry in not_uploadable_json:
             del entry["price_diff"]
@@ -214,7 +208,6 @@
             del entry["name"]
         return not_uploadable_json
 
->>>>>>> 95c5c490
     def update_product_to_trend(self, api):
         """ This function updates one product in the user's stock to TREND. """
         self.report("update product price to trend")
@@ -953,13 +946,8 @@
             if price_diff != 0:
                 return {
                     "name": article["product"]["enName"],
-<<<<<<< HEAD
-                    "foil": article.get("isFoil", False),
-                    "playset": article.get("isPlayset"),
-=======
                     "isFoil": article.get("isFoil", False),
                     "isPlayset": article.get("isPlayset", False),
->>>>>>> 95c5c490
                     "old_price": article["price"],
                     "price": new_price,
                     "price_diff": price_diff,
