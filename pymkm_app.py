#!/usr/bin/env python3
"""
The PyMKM example app.
"""

__author__ = "Andreas Ehrlund"
__version__ = "1.4.5"
__license__ = "MIT"

import csv
import json
import logging
import pprint

import progressbar
import requests
import tabulate as tb
from pkg_resources import parse_version

from micro_menu import *
from pymkm_helper import PyMkmHelper
from pymkmapi import PyMkmApi, api_wrapper, NoResultsError

ALLOW_REPORTING = True


class PyMkmApp:
    logging.basicConfig(stream=sys.stderr, level=logging.WARN)

    def __init__(self, config=None):
        if config is None:
            logging.debug(">> Loading config file")
            try:
                self.config = json.load(open('config.json'))
            except FileNotFoundError:
                logging.error(
                    "You must copy config_template.json to config.json and populate the fields.")
                sys.exit(0)
        else:
            self.config = config

        self.DEV_MODE = False
        try:
            self.DEV_MODE = self.config['dev_mode']
        except Exception as err:
            pass

        self.api = PyMkmApi(config=self.config)

    def report(self, command):
        if ALLOW_REPORTING and not self.DEV_MODE:
            try:
                r = requests.post('https://andli-stats-server.herokuapp.com/pymkm',
                                  json={"command": command, "version": __version__})
            except Exception as err:
                pass

    def start(self):
        message = None
        latest_version = None
        try:
            r = requests.get(
                'https://api.github.com/repos/andli/pymkm/releases/latest')
            latest_version = r.json()['tag_name']
        except Exception as err:
            pass
        if parse_version(__version__) < parse_version(latest_version):
            message = f"Go to Github and download version {latest_version}! It's better!"
        if hasattr(self, 'DEV_MODE') and self.DEV_MODE:
            message = "dev mode"
        menu = MicroMenu(f"PyMKM {__version__}", message)

        menu.add_function_item("Update stock prices",
                               self.update_stock_prices_to_trend, {
                                   'api': self.api}
                               )
        menu.add_function_item("Update price for a product",
                               self.update_product_to_trend, {'api': self.api}
                               )
        menu.add_function_item("List competition for a product",
                               self.list_competition_for_product, {
                                   'api': self.api}
                               )
        menu.add_function_item("Find deals from a user",
                               self.find_deals_from_user, {
                                   'api': self.api}
                               )
        menu.add_function_item("Show top 20 expensive items in stock",
                               self.show_top_expensive_articles_in_stock, {
                                   'num_articles': 20, 'api': self.api}
                               )
        menu.add_function_item("Clean wantslists (BETA, non-destructive)",
                               self.clean_purchased_from_wantslists, {
                                   'api': self.api}
                               )
        menu.add_function_item("Show account info",
                               self.show_account_info, {'api': self.api}
                               )
        menu.add_function_item("Clear entire stock (WARNING)",
                               self.clear_entire_stock, {'api': self.api}
                               )
        menu.add_function_item("Import stock from .\list.csv",
                               self.import_from_csv, {'api': self.api}
                               )

        menu.show()

    @api_wrapper
    def update_stock_prices_to_trend(self, api):
        ''' This function updates all prices in the user's stock to TREND. '''
        self.report("update stock price to trend")

        undercut_local_market = PyMkmHelper.prompt_bool(
            'Try to undercut local market? (slower, more requests)')

        uploadable_json = self.calculate_new_prices_for_stock(
            undercut_local_market, api=self.api)

        if len(uploadable_json) > 0:

            self.display_price_changes_table(uploadable_json)

            if PyMkmHelper.prompt_bool("Do you want to update these prices?"):
                print('Updating prices...')
                api.set_stock(uploadable_json)
                print('Prices updated.')
            else:
                print('Prices not updated.')
        else:
            print('No prices to update.')

    @api_wrapper
    def update_product_to_trend(self, api):
        """ This function updates one product in the user's stock to TREND. """
        self.report("update product price to trend")

        search_string = PyMkmHelper.prompt_string('Search product name')

        try:
            articles = api.find_stock_article(search_string, 1)
        except Exception as err:
            print(err)

        if len(articles) > 1:
            article = self.select_from_list_of_articles(articles)
        else:
            article = articles[0]
            found_string = f"Found: {article['product']['enName']}"
            if article['product'].get('expansion'):
                found_string += f"[{article['product'].get('expansion')}]."
            else:
                found_string += '.'
            print(found_string)

        undercut_local_market = PyMkmHelper.prompt_bool(
            'Try to undercut local market? (slower, more requests)')

        r = self.get_article_with_updated_price(
            article, undercut_local_market, api=self.api)

        if r:
            self.draw_price_changes_table([r])

            print('\nTotal price difference: {}.'.format(
                str(round(sum(item['price_diff'] * item['count']
                              for item in [r]), 2))
            ))

            if PyMkmHelper.prompt_bool("Do you want to update these prices?"):
                # Update articles on MKM
                print('Updating prices...')
                api.set_stock([r])
                print('Price updated.')
            else:
                print('Prices not updated.')
        else:
            print('No prices to update.')

    @api_wrapper
    def list_competition_for_product(self, api):
        self.report("list competition for product")
        print('Note: does not support playsets, booster displays etc (yet).')

        search_string = PyMkmHelper.prompt_string('Search product name')
        is_foil = PyMkmHelper.prompt_bool("Foil?")

        result = api.find_product(search_string, **{
            # 'exact ': 'true',
            'idGame': 1,
            'idLanguage': 1,
            # TODO: Add Partial Content support
            # TODO: Add language support
        })

        if result:
            products = result['product']

            stock_list_products = [x['idProduct']
                                   for x in self.get_stock_as_array(api=self.api)]
            products = [x for x in products if x['idProduct']
                        in stock_list_products]

            if len(products) == 0:
                print('No matching cards in stock.')
            else:
                if len(products) > 1:
                    product = self.select_from_list_of_products(
                        [i for i in products if i['categoryName'] == 'Magic Single'])
                elif len(products) == 1:
                    product = products[0]

                self.show_competition_for_product(
                    product['idProduct'], product['enName'], is_foil, api=self.api)
        else:
            print('No results found.')

    @api_wrapper
    def find_deals_from_user(self, api):
        self.report("find deals from user")

        search_string = PyMkmHelper.prompt_string('Enter username')

        try:
            result = api.find_user_articles(search_string)
        except NoResultsError as err:
            print(err.mkm_msg())
        else:

<<<<<<< HEAD
            if (result):
=======
            if result:
                # [x for x in result if x.get('condition') in PyMkmApi.conditions[:3]]  # EX+
>>>>>>> cd6c10e5
                filtered_articles = result
                # condition
                ### [x for x in result if x.get('condition') in PyMkmApi.conditions[:3]]  # EX+
                # price > 1
                filtered_articles = [x for x in result if x.get('price') > 1]
                # language from configured filter
                language_filter_string = self.config['search_filters']['language']
                if language_filter_string:
                    language_filter_code = api.get_language_code_from_string(language_filter_string)
                    if language_filter_code:
                        filtered_articles = [x for x in filtered_articles if x.get('language').get('idLanguage') == language_filter_code]

                sorted_articles = sorted(
                    filtered_articles, key=lambda x: x['price'], reverse=True)
                print(
                    f"User '{search_string}' has {len(sorted_articles)} articles that meet the criteria.")
                num_searches = int(PyMkmHelper.prompt_string(
                    f'Searching top X expensive cards for deals, choose X (1-{len(sorted_articles)})'))
<<<<<<< HEAD
                if num_searches >= 1 and num_searches <= len(sorted_articles):
=======
                if 1 < num_searches <= len(sorted_articles):
>>>>>>> cd6c10e5
                    table_data = []

                    index = 0
                    bar = progressbar.ProgressBar(max_value=num_searches)
                    for article in sorted_articles[:num_searches]:
                        condition = article.get('condition')
                        language = article.get('language').get('languageName')
                        foil = article.get('isFoil')
                        playset = article.get('isPlayset')
                        price = float(article['price'])

                        p = api.get_product(article['idProduct'])
                        name = p['product']['enName']
                        expansion = p['product'].get('expansion')
                        if expansion:
                            expansion_name = expansion.get('enName')
                        else:
                            expansion_name = 'N/A'
                        if foil:
                            market_price = p['product']['priceGuide']['TRENDFOIL']
                        else:
                            market_price = p['product']['priceGuide']['TREND']
                        if market_price > 0:
                            price_diff = price - market_price
                            percent_deal = round(-100 * (price_diff / market_price))
                            if price_diff < -1 or percent_deal >= 10:
                                table_data.append([
                                    name,
                                    expansion_name,
                                    condition,
                                    language,
                                    u'\u2713' if foil else '',
                                    u'\u2713' if playset else '',
                                    price,
                                    market_price,
                                    price_diff,
                                    percent_deal
                                ])

                        index += 1
                        bar.update(index)
                    bar.finish()

                    if table_data:
                        print('Found some interesting prices:')
                        print(tb.tabulate(sorted(table_data, key=lambda x: x[9], reverse=True),
                                          headers=['Name', 'Expansion', 'Condition', 'Language', 'Foil', 'Playset',
                                                   'Price', 'Market price', 'Market diff', 'Deal %'],
                                          tablefmt="simple")
                              )
                    else:
                        print('Found no deals. :(')
                else:
                    print("Invalid number.")
            else:
                print('No results found.')

    @api_wrapper
    def show_top_expensive_articles_in_stock(self, num_articles, api):
        self.report("show top expensive in stock")

        stock_list = self.get_stock_as_array(api=self.api)
        table_data = []
        total_price = 0

        for article in stock_list:
            name = article['product']['enName']
            expansion = article.get('product').get('expansion')
            foil = article.get('isFoil')
            playset = article.get('isPlayset')
            language_code = article.get('language')
            language_name = language_code.get('languageName')
            price = article.get('price')
            table_data.append(
                [name, expansion, u'\u2713' if foil else '', u'\u2713' if playset else '',
                 language_name if language_code != 1 else '', price])
            total_price += price
        if len(stock_list) > 0:
            print('Top {} most expensive articles in stock:\n'.format(
                str(num_articles)))
            print(tb.tabulate(sorted(table_data, key=lambda x: x[5], reverse=True)[:num_articles],
                              headers=['Name', 'Expansion', 'Foil',
                                       'Playset', 'Language', 'Price'],
                              tablefmt="simple")
                  )
            print('\nTotal stock value: {}'.format(str(total_price)))
        return None

    @api_wrapper
    def clean_purchased_from_wantslists(self, api):
        self.report("clean wantslists")
        print("This will show items in your wantslists you have already received.")
        print("Hold on, fetching wantslists and received orders (this can be slow)...")

        wantslists_lists = []
        try:
            result = api.get_wantslists()
            wantslists = {i['idWantslist']: i['name']
                          for i in result['wantslist'] if i['game']['idGame'] == 1}
            wantslists_lists = {k: api.get_wantslist_items(
                k)['wantslist']['item'] for k, v in wantslists.items()}

            received_orders = api.get_orders('buyer', 'received', start=1)
        except Exception as err:
            print(err)

        if wantslists_lists and received_orders:
            purchased_product_ids = []
            purchased_products = []
            for order in received_orders:  # TODO: foil in purchase removes non-foil in wants
                purchased_product_ids.extend(
                    [i['idProduct'] for i in order.get('article')])
                purchased_products.extend({'id': i['idProduct'], 'foil': i.get(
                    'isFoil'), 'count': i['count'], 'date': order['state']['dateReceived']} for i in
                                          order.get('article'))
            purchased_products = sorted(
                purchased_products, key=lambda t: t['date'], reverse=True)

            matches = []  # TODO: add a progress bar? double?
            for key, articles in wantslists_lists.items():
                for article in articles:
                    a_type = article.get('type')
                    a_foil = article.get('isFoil') == True
                    product_matches = []

                    if a_type == 'metaproduct':
                        metaproduct = api.get_metaproduct(article.get('idMetaproduct'))
                        metaproduct_product_ids = [i['idProduct'] for i in metaproduct['product']]
                        product_matches = [i for i in purchased_products if i['id']
                                           in metaproduct_product_ids and i['foil'] == a_foil]
                    else:
                        a_product_id = article.get('idProduct')
                        product_matches = [
                            i for i in purchased_products if i['id'] == a_product_id and i['foil'] == a_foil]

                    if product_matches:
                        match = {
                            'wantlist_id': key,
                            'wantlist_name': wantslists[key],
                            'date': product_matches[0]['date'],
                            'is_foil': a_foil,
                            # FIXME count if more than 1 entry
                            'count': product_matches[0]['count']
                        }
                        if a_type == 'product':
                            match.update({
                                'product_id': a_product_id,
                                'product_name': article.get('product').get('enName'),
                                'expansion_name': article.get('product').get('expansionName'),
                            })
                        elif a_type == 'metaproduct':
                            match.update({
                                'metaproduct_id': article.get('idMetaproduct'),
                                'product_name': article.get('metaproduct').get('enName'),
                                'expansion_name': article.get('metaproduct').get('expansionName'),
                            })
                        matches.append(match)

            print(tb.tabulate(
                [
                    [
                        item['wantlist_name'],
                        item['count'],
                        u'\u2713' if item['is_foil'] else '',
                        item['product_name'],
                        item['expansion_name'],
                        item['date']
                    ] for item in matches
                ],
                headers=['Wantlist', '# bought', 'Foil', 'Name',
                         'Expansion', 'Date (last) received'],
                tablefmt="simple"
            ))

    @api_wrapper
    def show_account_info(self, api):
        self.report("show account info")

        pp = pprint.PrettyPrinter()
        pp.pprint(api.get_account())

    @api_wrapper
    def clear_entire_stock(self, api):
        self.report("clear entire stock")

        stock_list = self.get_stock_as_array(api=self.api)
        if PyMkmHelper.prompt_bool(
                "Do you REALLY want to clear your entire stock ({} items)?".format(len(stock_list))):

            # for article in stock_list:
            # article['count'] = 0
            delete_list = [{'count': x['count'], 'idArticle': x['idArticle']}
                           for x in stock_list]

            api.delete_stock(delete_list)
            print('Stock cleared.')
        else:
            print('Aborted.')

    @api_wrapper
    def import_from_csv(self, api):
        self.report("import from csv")

        print("Note the required format: Card, Set name, Quantity, Foil, Language (with header row).")
        print("Cards are added in condition NM.")
        problem_cards = []
        with open('list.csv', newline='') as csvfile:
            csv_reader = csvfile.readlines()
            index = 0
            bar = progressbar.ProgressBar(
                max_value=(sum(1 for row in csv_reader)) - 1)
            csvfile.seek(0)
            for row in csv_reader:
                row = row.rstrip()
                row_array = row.split(',')
                if index > 0:
                    (name, set_name, count, foil, language, *other) = row_array
                    if all(v is not '' for v in [name, set_name, count]):
                        try:
                            possible_products = api.find_product(name)[
                                'product']
                        except Exception as err:
                            problem_cards.append(row_array)
                        else:
                            product_match = [x for x in possible_products if x['expansionName']
                                             == set_name and x['categoryName'] == "Magic Single"]
                            if len(product_match) == 0:
                                problem_cards.append(row_array)
                            elif len(product_match) == 1:
                                foil = (True if foil == 'Foil' else False)
                                language_id = (
                                    1 if language == '' else api.languages.index(language) + 1)
                                price = self.get_price_for_product(
                                    product_match[0]['idProduct'], product_match[0]['rarity'], foil,
                                    language_id=language_id, api=self.api)
                                card = {
                                    'idProduct': product_match[0]['idProduct'],
                                    'idLanguage': language_id,
                                    'count': count,
                                    'price': str(price),
                                    'condition': 'NM',
                                    'isFoil': ('true' if foil else 'false')
                                }
                                api.add_stock([card])
                            else:
                                problem_cards.append(row_array)
                    else:
                        problem_cards.append(row_array)

                bar.update(index)
                index += 1
            bar.finish()
        if len(problem_cards) > 0:
            try:
                with open('failed_imports.csv', 'w', newline='', encoding='utf-8') as csvfile:
                    csv_writer = csv.writer(csvfile)
                    csv_writer.writerows(problem_cards)
                print('Wrote failed imports to failed_imports.csv')
                print(
                    'Most failures are due to mismatching set names or multiple versions of cards.')
            except Exception as err:
                print(err.value)

    # End of menu item functions ============================================

    def select_from_list_of_wantslists(self, wantslists):
        index = 1
        filtered_wantslists = [
            i for i in wantslists['wantslist'] if i['game']['idGame'] == 1]
        for wl in filtered_wantslists:
            print(f"{index}: {wl['name']} [{wl['itemCount']}]")
            index += 1
        choice = int(input("Choose wantslist: "))
        return wantslists[choice - 1]

    def select_from_list_of_products(self, products):
        index = 1
        for product in products:
            print('{}: {} [{}] {}'.format(index, product['enName'],
                                          product['expansionName'], product['rarity']))
            index += 1
        choice = int(input("Choose card: "))
        return products[choice - 1]

    def select_from_list_of_articles(self, articles):
        index = 1
        for article in articles:
            product = article['product']
            print('{}: {} [{}] {}'.format(index, product['enName'],
                                          product['expansion'], product['rarity']))
            index += 1
        choice = int(input("Choose card: "))
        return articles[choice - 1]

    def show_competition_for_product(self, product_id, product_name, is_foil, api):
        print("Found product: {}".format(product_name))
        table_data_local, table_data = self.get_competition(
            api, product_id, is_foil)
        if table_data_local:
            self.print_product_top_list(
                "Local competition:", table_data_local, 4, 20)
        if table_data:
            self.print_product_top_list("Top 20 cheapest:", table_data, 4, 20)
        else:
            print('No prices found.')

    def get_competition(self, api, product_id, is_foil):
        # TODO: Add support for playsets
        account = api.get_account()['account']
        country_code = account['country']
        articles = api.get_articles(product_id, **{
            'isFoil': str(is_foil).lower(),
            'isAltered': 'false',
            'isSigned': 'false',
            'minCondition': 'EX',
            'country': country_code,
            'idLanguage': 1
        })
        table_data = []
        table_data_local = []
        for article in articles:
            username = article['seller']['username']
            if article['seller']['username'] == account['username']:
                username = '-> ' + username
            item = [
                username,
                article['seller']['address']['country'],
                article['condition'],
                article['count'],
                article['price']
            ]
            if article['seller']['address']['country'] == country_code:
                table_data_local.append(item)
            table_data.append(item)
        return table_data_local, table_data

    def print_product_top_list(self, title_string, table_data, sort_column, rows):
        print(70 * '-')
        print('{} \n'.format(title_string))
        print(tb.tabulate(sorted(table_data, key=lambda x: x[sort_column], reverse=False)[:rows],
                          headers=['Username', 'Country',
                                   'Condition', 'Count', 'Price'],
                          tablefmt="simple"))
        print(70 * '-')
        print('Total average price: {}, Total median price: {}, Total # of articles: {}\n'.format(
            str(PyMkmHelper.calculate_average(table_data, 3, 4)),
            str(PyMkmHelper.calculate_median(table_data, 3, 4)),
            str(len(table_data))
        )
        )

    def calculate_new_prices_for_stock(self, undercut_local_market, api):
        stock_list = self.get_stock_as_array(api=self.api)
        # HACK: filter out a foil product
        # stock_list = [x for x in stock_list if x['isFoil']]

        result_json = []
        total_price = 0
        index = 0

        bar = progressbar.ProgressBar(max_value=len(stock_list))
        for article in stock_list:
            updated_article = self.get_article_with_updated_price(
                article, undercut_local_market, api=self.api)
            if updated_article:
                result_json.append(updated_article)
                total_price += updated_article.get('price')
            else:
                total_price += article.get('price')
            index += 1
            bar.update(index)
        bar.finish()

        print('Total stock value: {}'.format(str(round(total_price, 2))))
        return result_json

    def get_article_with_updated_price(self, article, undercut_local_market=False, api=None):
        # TODO: compare prices also for signed cards, like foils
        # keep prices for signed cards fixed
        if not article.get('isSigned'):

            new_price = self.get_price_for_product(
                article['idProduct'],
                article['product'].get('rarity'),
                article.get('isFoil', False),
                article.get('isPlayset'),
                language_id=article['language']['idLanguage'],
                undercut_local_market=undercut_local_market,
                api=self.api)
            if new_price:
                price_diff = new_price - article['price']
                if price_diff != 0:
                    return {
                        "name": article['product']['enName'],
                        "foil": article.get('isFoil', False),
                        "playset": article.get('isPlayset'),
                        "old_price": article['price'],
                        "price": new_price,
                        "price_diff": price_diff,
                        "idArticle": article['idArticle'],
                        "count": article['count']
                    }

    def get_rounding_limit_for_rarity(self, rarity):
        rounding_limit = float(self.config['price_limit_by_rarity']['default'])
        if not rarity:
            return rounding_limit

        try:
            rounding_limit = float(
                self.config['price_limit_by_rarity'][rarity.lower()])
        except KeyError as err:
            print(f"ERROR: Unknown rarity '{rarity}'. Using default rounding.")
        return rounding_limit

    def get_price_for_product(self, product_id, rarity, is_foil, is_playset, language_id=1, undercut_local_market=False,
                              api=None):
        try:
            response = api.get_product(product_id)
        except Exception as err:
            print('No response from API.')
            sys.exit(0)
        else:
            rounding_limit = self.get_rounding_limit_for_rarity(rarity)

            if response:
                if not is_foil:
                    trend_price = response['product']['priceGuide']['TREND']
                else:
                    trend_price = response['product']['priceGuide']['TRENDFOIL']

                # Set competitive price for region
                if undercut_local_market and not is_playset:  # FIXME: add support for playsets?
                    table_data_local, table_data = self.get_competition(
                        api, product_id, is_foil)

                    if len(table_data_local) > 0:
                        # Undercut if there is local competition
                        lowest_in_country = PyMkmHelper.round_down_to_limit(rounding_limit,
                                                                            PyMkmHelper.calculate_lowest(
                                                                                table_data_local, 4))
                        new_price = max(rounding_limit, min(
                            trend_price, lowest_in_country - rounding_limit))
                    else:
                        # No competition in our country, set price a bit higher.
                        new_price = PyMkmHelper.round_up_to_limit(
                            rounding_limit, trend_price * 1.2)
                else:
                    new_price = PyMkmHelper.round_up_to_limit(
                        rounding_limit, trend_price)

                if new_price is None:
                    raise ValueError('No price found!')
                else:
                    if is_playset:
                        new_price = 4 * new_price
                    return new_price
            else:
                print('No results.')

    def display_price_changes_table(self, changes_json):
        # table breaks because of progress bar rendering
        print('\nBest diffs:\n')
        sorted_best = sorted(
            changes_json, key=lambda x: x['price_diff'], reverse=True)[:10]
        self.draw_price_changes_table(
            i for i in sorted_best if i['price_diff'] > 0)
        print('\nWorst diffs:\n')
        sorted_worst = sorted(changes_json, key=lambda x: x['price_diff'])[:10]
        self.draw_price_changes_table(
            i for i in sorted_worst if i['price_diff'] < 0)

        print('\nTotal price difference: {}.'.format(
            str(round(sum(item['price_diff'] * item['count']
                          for item in sorted_best), 2))
        ))

    def draw_price_changes_table(self, sorted_best):
        print(tb.tabulate(
            [
                [
                    item['count'],
                    item['name'],
                    u'\u2713' if item['foil'] else '',
                    u'\u2713' if item['playset'] else '',
                    item['old_price'],
                    item['price'],
                    item['price_diff']
                ] for item in sorted_best
            ],
            headers=['Count', 'Name', 'Foil', 'Playset',
                     'Old price', 'New price', 'Diff'],
            tablefmt="simple"
        ))

    def get_stock_as_array(self, api):
        try:
            d = api.get_stock()
        except Exception as err:
            print('No response from API.')
            sys.exit(0)
        else:
            keys = ['idArticle', 'idProduct', 'product', 'count',
                    'price', 'isFoil', 'isPlayset', 'isSigned', 'language']  # TODO: [language][languageId]
            stock_list = [{x: y for x, y in article.items() if x in keys}
                          for article in d]
            return stock_list<|MERGE_RESOLUTION|>--- conflicted
+++ resolved
@@ -226,12 +226,8 @@
             print(err.mkm_msg())
         else:
 
-<<<<<<< HEAD
-            if (result):
-=======
             if result:
                 # [x for x in result if x.get('condition') in PyMkmApi.conditions[:3]]  # EX+
->>>>>>> cd6c10e5
                 filtered_articles = result
                 # condition
                 ### [x for x in result if x.get('condition') in PyMkmApi.conditions[:3]]  # EX+
@@ -250,11 +246,7 @@
                     f"User '{search_string}' has {len(sorted_articles)} articles that meet the criteria.")
                 num_searches = int(PyMkmHelper.prompt_string(
                     f'Searching top X expensive cards for deals, choose X (1-{len(sorted_articles)})'))
-<<<<<<< HEAD
-                if num_searches >= 1 and num_searches <= len(sorted_articles):
-=======
                 if 1 < num_searches <= len(sorted_articles):
->>>>>>> cd6c10e5
                     table_data = []
 
                     index = 0
