--- conflicted
+++ resolved
@@ -5,11 +5,7 @@
 """
 
 __author__ = "Andreas Ehrlund"
-<<<<<<< HEAD
-__version__ = "1.8.2"
-=======
 __version__ = "2.0.0"
->>>>>>> b619ef74
 __license__ = "MIT"
 
 from pymkm.pymkm_app import PyMkmApp
